/*
 * Licensed to the Apache Software Foundation (ASF) under one or more
 * contributor license agreements.  See the NOTICE file distributed with
 * this work for additional information regarding copyright ownership.
 * The ASF licenses this file to You under the Apache License, Version 2.0
 * (the "License"); you may not use this file except in compliance with
 * the License.  You may obtain a copy of the License at
 *
 *     http://www.apache.org/licenses/LICENSE-2.0
 *
 * Unless required by applicable law or agreed to in writing, software
 * distributed under the License is distributed on an "AS IS" BASIS,
 * WITHOUT WARRANTIES OR CONDITIONS OF ANY KIND, either express or implied.
 * See the License for the specific language governing permissions and
 * limitations under the License.
 */
package org.apache.dubbo.bootstrap;

import org.apache.dubbo.config.ReferenceConfig;
import org.apache.dubbo.config.context.ConfigManager;

/**
 * Dubbo Provider Bootstrap
 *
 * @since 2.7.4
 */
public class DubboServiceConsumerBootstrap {

    public static void main(String[] args) throws Exception {

        new DubboBootstrap()
                .application("dubbo-consumer-demo")
                .protocol(builder -> builder.port(20887).name("dubbo"))
                // Zookeeper
//                .registry("zookeeper", builder -> builder.address("zookeeper://127.0.0.1:2181?registry.type=service&subscribed.services=dubbo-provider-demo"))
                .registry("file",builder-> builder.address("file://1111?registry.type=service&subscribed.services=dubbo-provider-demo"))
//                .metadataReport(new MetadataReportConfig("zookeeper://127.0.0.1:2181"))
                // Nacos
//                .registry("nacos", builder -> builder.address("nacos://127.0.0.1:8848?registry.type=service&subscribed.services=dubbo-provider-demo"))
//                .registry("consul", builder -> builder.address("consul://127.0.0.1:8500?registry.type=service&subscribed.services=dubbo-provider-demo").group("namespace1"))
                .reference("echo", builder -> builder.interfaceClass(EchoService.class).protocol("dubbo"))
<<<<<<< HEAD
                .reference("user", builder -> builder.interfaceClass(UserService.class).protocol("rest"))
=======
//                .reference("user", builder -> builder.interfaceClass(UserService.class).protocol("rest"))
                .onlyRegisterProvider(true)
>>>>>>> 346e7446
                .start()
                .await();

        ConfigManager configManager = ConfigManager.getInstance();

        ReferenceConfig<EchoService> referenceConfig = configManager.getReference("echo");

        EchoService echoService = referenceConfig.get();

        for (int i = 0; i < 500; i++) {
            Thread.sleep(2000L);
            System.out.println(echoService.echo("Hello,World"));
        }

    }
}<|MERGE_RESOLUTION|>--- conflicted
+++ resolved
@@ -32,19 +32,13 @@
                 .application("dubbo-consumer-demo")
                 .protocol(builder -> builder.port(20887).name("dubbo"))
                 // Zookeeper
-//                .registry("zookeeper", builder -> builder.address("zookeeper://127.0.0.1:2181?registry.type=service&subscribed.services=dubbo-provider-demo"))
-                .registry("file",builder-> builder.address("file://1111?registry.type=service&subscribed.services=dubbo-provider-demo"))
+                .registry("zookeeper", builder -> builder.address("zookeeper://127.0.0.1:2181?registry.type=service&subscribed.services=dubbo-provider-demo"))
 //                .metadataReport(new MetadataReportConfig("zookeeper://127.0.0.1:2181"))
                 // Nacos
 //                .registry("nacos", builder -> builder.address("nacos://127.0.0.1:8848?registry.type=service&subscribed.services=dubbo-provider-demo"))
 //                .registry("consul", builder -> builder.address("consul://127.0.0.1:8500?registry.type=service&subscribed.services=dubbo-provider-demo").group("namespace1"))
                 .reference("echo", builder -> builder.interfaceClass(EchoService.class).protocol("dubbo"))
-<<<<<<< HEAD
                 .reference("user", builder -> builder.interfaceClass(UserService.class).protocol("rest"))
-=======
-//                .reference("user", builder -> builder.interfaceClass(UserService.class).protocol("rest"))
-                .onlyRegisterProvider(true)
->>>>>>> 346e7446
                 .start()
                 .await();
 
