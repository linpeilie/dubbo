/*
 * Licensed to the Apache Software Foundation (ASF) under one or more
 * contributor license agreements.  See the NOTICE file distributed with
 * this work for additional information regarding copyright ownership.
 * The ASF licenses this file to You under the Apache License, Version 2.0
 * (the "License"); you may not use this file except in compliance with
 * the License.  You may obtain a copy of the License at
 *
 *     http://www.apache.org/licenses/LICENSE-2.0
 *
 * Unless required by applicable law or agreed to in writing, software
 * distributed under the License is distributed on an "AS IS" BASIS,
 * WITHOUT WARRANTIES OR CONDITIONS OF ANY KIND, either express or implied.
 * See the License for the specific language governing permissions and
 * limitations under the License.
 */
package org.apache.dubbo.rpc;

import org.apache.dubbo.common.URL;
<<<<<<< HEAD
import org.junit.jupiter.api.Assertions;
import org.junit.jupiter.api.Test;
=======

import org.junit.Assert;
import org.junit.Test;
>>>>>>> d75ce73e

import java.util.HashMap;
import java.util.Map;

public class RpcContextTest {

    @Test
    public void testGetContext() {

        RpcContext rpcContext = RpcContext.getContext();
        Assertions.assertNotNull(rpcContext);

        RpcContext.removeContext();
        // if null, will return the initialize value.
        //Assertions.assertNull(RpcContext.getContext());
        Assertions.assertNotNull(RpcContext.getContext());
        Assertions.assertNotEquals(rpcContext, RpcContext.getContext());

        RpcContext serverRpcContext = RpcContext.getServerContext();
        Assertions.assertNotNull(serverRpcContext);

        RpcContext.removeServerContext();
        Assertions.assertNotEquals(serverRpcContext, RpcContext.getServerContext());

    }

    @Test
    public void testAddress() {
        RpcContext context = RpcContext.getContext();
        context.setLocalAddress("127.0.0.1", 20880);
        Assertions.assertTrue(context.getLocalAddress().getPort() == 20880);
        Assertions.assertEquals("127.0.0.1:20880", context.getLocalAddressString());

        context.setRemoteAddress("127.0.0.1", 20880);
        Assertions.assertTrue(context.getRemoteAddress().getPort() == 20880);
        Assertions.assertEquals("127.0.0.1:20880", context.getRemoteAddressString());

        context.setRemoteAddress("127.0.0.1", -1);
        context.setLocalAddress("127.0.0.1", -1);
        Assertions.assertTrue(context.getRemoteAddress().getPort() == 0);
        Assertions.assertTrue(context.getLocalAddress().getPort() == 0);
        Assertions.assertEquals("127.0.0.1", context.getRemoteHostName());
        Assertions.assertEquals("127.0.0.1", context.getLocalHostName());
    }

    @Test
    public void testCheckSide() {

        RpcContext context = RpcContext.getContext();

        //TODO fix npe
        //context.isProviderSide();

        context.setUrl(URL.valueOf("test://test:11/test?accesslog=true&group=dubbo&version=1.1"));
        Assertions.assertFalse(context.isConsumerSide());
        Assertions.assertTrue(context.isProviderSide());

        context.setUrl(URL.valueOf("test://test:11/test?accesslog=true&group=dubbo&version=1.1&side=consumer"));
        Assertions.assertTrue(context.isConsumerSide());
        Assertions.assertFalse(context.isProviderSide());
    }

    @Test
    public void testAttachments() {

        RpcContext context = RpcContext.getContext();
        Map<String, String> map = new HashMap<String, String>();
        map.put("_11", "1111");
        map.put("_22", "2222");
        map.put(".33", "3333");

        context.setAttachments(map);
        Assertions.assertEquals(map, context.getAttachments());

        Assertions.assertEquals("1111", context.getAttachment("_11"));
        context.setAttachment("_11", "11.11");
        Assertions.assertEquals("11.11", context.getAttachment("_11"));

        context.setAttachment(null, "22222");
        context.setAttachment("_22", null);
        Assertions.assertEquals("22222", context.getAttachment(null));
        Assertions.assertNull(context.getAttachment("_22"));

        Assertions.assertNull(context.getAttachment("_33"));
        Assertions.assertEquals("3333", context.getAttachment(".33"));

        context.clearAttachments();
        Assertions.assertNull(context.getAttachment("_11"));
    }

    @Test
    public void testObject() {

        RpcContext context = RpcContext.getContext();
        Map<String, Object> map = new HashMap<String, Object>();
        map.put("_11", "1111");
        map.put("_22", "2222");
        map.put(".33", "3333");

        map.forEach(context::set);

        Assertions.assertEquals(map, context.get());

        Assertions.assertEquals("1111", context.get("_11"));
        context.set("_11", "11.11");
        Assertions.assertEquals("11.11", context.get("_11"));

        context.set(null, "22222");
        context.set("_22", null);
        Assertions.assertEquals("22222", context.get(null));
        Assertions.assertNull(context.get("_22"));

        Assertions.assertNull(context.get("_33"));
        Assertions.assertEquals("3333", context.get(".33"));

        map.keySet().forEach(context::remove);
        Assertions.assertNull(context.get("_11"));
    }

    @Test
    public void testAsync() {

        RpcContext rpcContext = RpcContext.getContext();
        Assertions.assertFalse(rpcContext.isAsyncStarted());

<<<<<<< HEAD
        rpcContext.setAsyncContext(asyncContext);
        Assertions.assertFalse(rpcContext.isAsyncStarted());

        RpcContext.startAsync();
        Assertions.assertTrue(rpcContext.isAsyncStarted());

        asyncContext.write(new Object());
        Assertions.assertTrue(future.isDone());
=======
        AsyncContext asyncContext = RpcContext.startAsync();
        Assert.assertTrue(rpcContext.isAsyncStarted());

        asyncContext.write(new Object());
        Assert.assertTrue(((AsyncContextImpl)asyncContext).getInternalFuture().isDone());
>>>>>>> d75ce73e

        rpcContext.stopAsync();
        Assertions.assertTrue(rpcContext.isAsyncStarted());
    }

}<|MERGE_RESOLUTION|>--- conflicted
+++ resolved
@@ -17,14 +17,8 @@
 package org.apache.dubbo.rpc;
 
 import org.apache.dubbo.common.URL;
-<<<<<<< HEAD
 import org.junit.jupiter.api.Assertions;
 import org.junit.jupiter.api.Test;
-=======
-
-import org.junit.Assert;
-import org.junit.Test;
->>>>>>> d75ce73e
 
 import java.util.HashMap;
 import java.util.Map;
@@ -150,22 +144,11 @@
         RpcContext rpcContext = RpcContext.getContext();
         Assertions.assertFalse(rpcContext.isAsyncStarted());
 
-<<<<<<< HEAD
-        rpcContext.setAsyncContext(asyncContext);
-        Assertions.assertFalse(rpcContext.isAsyncStarted());
-
-        RpcContext.startAsync();
-        Assertions.assertTrue(rpcContext.isAsyncStarted());
-
-        asyncContext.write(new Object());
-        Assertions.assertTrue(future.isDone());
-=======
         AsyncContext asyncContext = RpcContext.startAsync();
         Assert.assertTrue(rpcContext.isAsyncStarted());
 
         asyncContext.write(new Object());
         Assert.assertTrue(((AsyncContextImpl)asyncContext).getInternalFuture().isDone());
->>>>>>> d75ce73e
 
         rpcContext.stopAsync();
         Assertions.assertTrue(rpcContext.isAsyncStarted());
